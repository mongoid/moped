# encoding: utf-8
module Moped

  # Encapsulates behaviour around addresses and resolving dns.
  #
  # @since 2.0.0
  class Address

    # @!attribute host
    #   @return [ String ] The host name.
    # @!attribute ip
    #   @return [ String ] The ip address.
    # @!attribute original
    #   @return [ String ] The original host name.
    # @!attribute port
    #   @return [ Integer ] The port.
    # @!attribute resolved
    #   @return [ String ] The full resolved address.
    attr_reader :host, :ip, :original, :port, :resolved

    # Instantiate the new address.
    #
    # @example Instantiate the address.
    #   Moped::Address.new("localhost:27017")
    #
    # @param [ String ] address The host:port pair as a string.
    #
    # @since 2.0.0
    def initialize(address, timeout)
      @original = address
      @host, port = address.split(":")
      @port = (port || 27017).to_i
      @timeout = timeout
    end

    # Resolve the address for the provided node. If the address cannot be
    # resolved the node will be flagged as down.
    #
    # @example Resolve the address.
    #   address.resolve(node)
    #
    # @param [ Node ] node The node to resolve for.
    #
    # @return [ String ] The resolved address.
    #
    # @since 2.0.0
    def resolve(node)
<<<<<<< HEAD
      attempt = 1
=======
      unless node.resolve?
        @resolved = "#{host}:#{port}"
        @ip       = nil
        return @resolved
      end

>>>>>>> 7598d008
      begin
        Timeout::timeout(@timeout) do
          Resolv.each_address(host) do |ip|
            if ip =~ Resolv::IPv4::Regex
              @ip = ip
              break
            end
          end
          raise Resolv::ResolvError unless @ip
        end
<<<<<<< HEAD
        @resolved ||= "#{ip}:#{port}"
      rescue Timeout::Error, Resolv::ResolvError
        Loggable.warn("  MOPED:", "Could not resolve IP for: #{original}", "n/a")
        node.down! and false
      rescue SocketError
        if attempt <= 3
          Loggable.warn("  MOPED:", "Retrying DNS Resolv for: #{original}, Retry: #{attempt}", "n/a")
          attempt += 1
          retry
        end
=======
        @resolved = "#{ip}:#{port}"
      rescue Timeout::Error, Resolv::ResolvError, SocketError
>>>>>>> 7598d008
        Loggable.warn("  MOPED:", "Could not resolve IP for: #{original}", "n/a")
        node.down! and false
      end
    end
  end
end<|MERGE_RESOLUTION|>--- conflicted
+++ resolved
@@ -45,16 +45,13 @@
     #
     # @since 2.0.0
     def resolve(node)
-<<<<<<< HEAD
-      attempt = 1
-=======
       unless node.resolve?
         @resolved = "#{host}:#{port}"
         @ip       = nil
         return @resolved
       end
 
->>>>>>> 7598d008
+      attempt = 1
       begin
         Timeout::timeout(@timeout) do
           Resolv.each_address(host) do |ip|
@@ -65,8 +62,7 @@
           end
           raise Resolv::ResolvError unless @ip
         end
-<<<<<<< HEAD
-        @resolved ||= "#{ip}:#{port}"
+        @resolved = "#{ip}:#{port}"
       rescue Timeout::Error, Resolv::ResolvError
         Loggable.warn("  MOPED:", "Could not resolve IP for: #{original}", "n/a")
         node.down! and false
@@ -76,10 +72,6 @@
           attempt += 1
           retry
         end
-=======
-        @resolved = "#{ip}:#{port}"
-      rescue Timeout::Error, Resolv::ResolvError, SocketError
->>>>>>> 7598d008
         Loggable.warn("  MOPED:", "Could not resolve IP for: #{original}", "n/a")
         node.down! and false
       end

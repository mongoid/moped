module Moped
  module Errors

    # Mongo's exceptions are sparsely documented, but this is the most accurate
    # source of information on error codes.
    ERROR_REFERENCE = "https://github.com/mongodb/mongo/blob/master/docs/errors.md"

    # Raised when the connection pool is saturated and no new connection is
    # reaped during the wait time.
    class PoolSaturated < RuntimeError; end

    # Raised when attempting to checkout a connection on a thread that already
    # has a connection checked out.
    class ConnectionInUse < RuntimeError; end

    # Raised when attempting to checkout a pinned connection from the pool but
    # it is already in use by another object on the same thread.
    class PoolTimeout < RuntimeError; end

    # Generic error class for exceptions related to connection failures.
    class ConnectionFailure < StandardError; end

    # Raised when a database name is invalid.
    class InvalidDatabaseName < StandardError; end

    # Raised when a Mongo URI is invalid.
    class InvalidMongoURI < StandardError; end

    # Raised when providing an invalid string from an object id.
    class InvalidObjectId < StandardError

      # Create the new error.
      #
      # @example Create the new error.
      #   InvalidObjectId.new("test")
      #
      # @param [ String ] string The provided id.
      #
      # @since 1.0.0
      def initialize(string)
        super("'#{string}' is not a valid object id.")
      end
    end

    # Generic error class for exceptions generated on the remote MongoDB
    # server.
    class MongoError < StandardError

      # @attribute [r] details The details about the error.
      # @attribute [r] command The command that generated the error.
      attr_reader :details, :command

      # Create a new operation failure exception.
      #
      # @example Create the new error.
      #   MongoError.new(command, details)
      #
      # @param [ Object ] command The command that generated the error.
      # @param [ Hash ] details The details about the error.
      #
      # @since 1.0.0
      def initialize(command, details)
        @command, @details = command, details
        super(build_message)
      end

      private

      # Build the error message.
      #
      # @api private
      #
      # @example Build the message.
      #   error.build_message
      #
      # @return [ String ] The message.
      #
      # @since 1.0.0
      def build_message
        "The operation: #{command.inspect}\n#{error_message}"
      end

      # Get the error message.
      #
      # @api private
      #
      # @example Get the error message.
      #   error.error_message
      #
      # @return [ String ] The message.
      #
      # @since 1.0.0
      def error_message
        err = details["err"] || details["errmsg"] || details["$err"]
        if code = details["code"]
          "failed with error #{code}: #{err.inspect}\n\n" <<
            "See #{ERROR_REFERENCE}\nfor details about this error."
        elsif code = details["assertionCode"]
          assertion = details["assertion"]
          "failed with error #{code}: #{assertion.inspect}\n\n" <<
            "See #{ERROR_REFERENCE}\nfor details about this error."
        else
          "failed with error #{err.inspect}"
        end
      end
    end

    # Classes of errors that should not disconnect connections.
    class DoNotDisconnect < MongoError; end

    # Classes of errors that could be caused by a replica set reconfiguration.
    class PotentialReconfiguration < MongoError

      # Not master error codes.
<<<<<<< HEAD
      NOT_MASTER = [ 13435, 13436, 10009, 83 ]
=======
      NOT_MASTER = [ 13435, 13436, 10009, 15986 ]
>>>>>>> 10abbf3e

      # Error codes received around reconfiguration
      CONNECTION_ERRORS_RECONFIGURATION = [ 15988, 10276, 11600, 9001, 13639, 10009, 11002, 7 ]

      # Replica set reconfigurations can be either in the form of an operation
      # error with code 13435, or with an error message stating the server is
      # not a master. (This encapsulates codes 10054, 10056, 10058)
      def reconfiguring_replica_set?
        err = details["err"] || details["errmsg"] || details["$err"] || ""
        NOT_MASTER.include?(details["code"]) || err.include?("not master")
      end

      def connection_failure?
        err = details["err"] || details["errmsg"] || details["$err"] || ""
        CONNECTION_ERRORS_RECONFIGURATION.include?(details["code"]) || err.include?("could not get last error") || err.include?("connection attempt failed")
      end

      # Is the error due to a namespace not being found?
      #
      # @example Is the namespace not found?
      #   error.ns_not_found?
      #
      # @return [ true, false ] If the namespace was not found.
      #
      # @since 2.0.0
      def ns_not_found?
        details["errmsg"] == "ns not found"
      end

      # Is the error due to a namespace not existing?
      #
      # @example Doest the namespace not exist?
      #   error.ns_not_exists?
      #
      # @return [ true, false ] If the namespace was not found.
      #
      # @since 2.0.0
      def ns_not_exists?
        details["errmsg"] =~ /namespace does not exist/
      end
    end

    # Exception raised when authentication fails.
    class AuthenticationFailure < DoNotDisconnect; end

    # Exception class for exceptions generated as a direct result of an
    # operation, such as a failed insert or an invalid command.
    class OperationFailure < PotentialReconfiguration; end

    # Exception raised on invalid queries.
    class QueryFailure < PotentialReconfiguration; end

    # Exception raised if the cursor could not be found.
    class CursorNotFound < DoNotDisconnect
      def initialize(operation, cursor_id)
        super(operation, {"errmsg" => "cursor #{cursor_id} not found"})
      end
    end

    # @api private
    #
    # Internal exception raised by Node#ensure_primary and captured by
    # Cluster#with_primary.
    class ReplicaSetReconfigured < DoNotDisconnect; end

    # Tag applied to unhandled exceptions on a node.
    module SocketError; end
  end
end<|MERGE_RESOLUTION|>--- conflicted
+++ resolved
@@ -112,11 +112,7 @@
     class PotentialReconfiguration < MongoError
 
       # Not master error codes.
-<<<<<<< HEAD
-      NOT_MASTER = [ 13435, 13436, 10009, 83 ]
-=======
-      NOT_MASTER = [ 13435, 13436, 10009, 15986 ]
->>>>>>> 10abbf3e
+      NOT_MASTER = [ 13435, 13436, 10009, 15986, 83 ]
 
       # Error codes received around reconfiguration
       CONNECTION_ERRORS_RECONFIGURATION = [ 15988, 10276, 11600, 9001, 13639, 10009, 11002, 7 ]
